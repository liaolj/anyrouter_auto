--- conflicted
+++ resolved
@@ -1,18 +1,13 @@
 # AnyRouter Auto
 
-<<<<<<< HEAD
+
 > Minimal-dependency CLI helper to automate the daily sign-in on [anyrouter.top](https://anyrouter.top/).
-=======
-> Minimal dependency CLI helper to automate the daily sign-in on [anyrouter.top](https://anyrouter.top/).
->>>>>>> 25b64be9
 
 ## Features
 
 - Generates OAuth authorization URL for the GitHub login flow and captures the callback via a lightweight local HTTP server.
-<<<<<<< HEAD
+
 - Opens the authorization link with the default system browser (or lets you copy it manually) for GitHub sign-in.
-=======
->>>>>>> 25b64be9
 - Stores access and refresh tokens using a JSON file with optional passphrase-based obfuscation.
 - Provides `authorize`, `signin`, `status`, `schedule`, and `clear` commands via a single CLI entry point.
 - Persists sign-in history in CSV format for later inspection.
@@ -33,10 +28,6 @@
 
 Set the GitHub OAuth client identifier through the `ANYROUTER_CLIENT_ID` environment variable, or pass `--client-id` to the `authorize` command. Adjust the daily schedule via the `ANYROUTER_SCHEDULE_HOUR` and `ANYROUTER_SCHEDULE_MINUTE` variables if needed.
 
-<<<<<<< HEAD
-=======
-
->>>>>>> 25b64be9
 Invoke the CLI with either the hyphenated `anyrouter-auto` script name or the underscore variant `anyrouter_auto`—both entry points are installed for convenience.
 
 ## Usage
@@ -45,20 +36,12 @@
    ```bash
    anyrouter-auto authorize --client-id <github_client_id>
    ```
-<<<<<<< HEAD
+
    The command prints the authorization URL and attempts to launch it with your system browser so you can finish the GitHub login flow. After granting access, the CLI exchanges the authorization code and stores the resulting tokens in `~/.anyrouter_auto/credentials.json`. If the browser cannot be opened automatically, copy the printed URL manually.
 
 2. **Manual sign-in**
    ```bash
    anyrouter-auto signin  # or: anyrouter_auto signin
-=======
-   The command prints the authorization URL and attempts to open it in your default browser. After granting access, the CLI exchanges the authorization code and stores the resulting tokens in `~/.anyrouter_auto/credentials.json`.
-
-2. **Manual sign-in**
-   ```bash
-   anyrouter-auto signin
-
->>>>>>> 25b64be9
    ```
    The CLI refreshes expired access tokens automatically (if a refresh token is available), performs the sign-in request, and logs the result to `history.csv`.
 
@@ -84,11 +67,8 @@
 
 ## Development
 
-<<<<<<< HEAD
+
 - Code style follows standard library modules and keeps runtime dependencies minimal.
-=======
-- Code style follows standard library modules—only the Python standard library is required at runtime.
->>>>>>> 25b64be9
 - Tests are not provided in this initial drop. You can verify import-time regressions with `python -m compileall anyrouter_auto`.
 
 ## Disclaimer
